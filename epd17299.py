#!/usr/bin/python
# -*- coding: utf-8 -*-
# SPDX-License-Identifier: FAFOL

import contextlib
import enum
from typing import Tuple

import pigpio


class SPIPort(enum.Enum):
    MAIN = 0
    AUXILIARY = 1


class SPIMode(enum.Enum):
    MODE_0 = (0, 0)
    MODE_1 = (0, 1)
    MODE_2 = (1, 0)
    MODE_3 = (1, 1)


class SPICSPol(enum.Enum):
    ACTIVE_LOW = 0
    ACTIVE_HIGH = 1


class SPIHWCS(enum.Enum):
    SPI_USE = 0
    GPIO_USE = 1


class SPIWireMode(enum.Enum):
    THREE_WIRE = 1
    FOUR_WIRE = 0


class SPIEndian(enum.Enum):
    MSB_FIRST = 0
    LSB_FIRST = 1


class SpiDevice:
    """Wrapper for a SPI bus connection, using hardware SDO/SCK but software CS#

    Keyword arguments:
        pi -- reference to pigpio.pi()
        speed -- 32K-125M (values above 30M are unlikely to work)
        channel -- if hwcs is SPIHWCS.SPI_USE, HW CS pin 0-1 (0-2 for the auxiliary SPI), otherwise GPIO number for CS pin (default 0)
        bus -- which SPI bus to use (default SPIPort.MAIN)
        busmode -- SPIMode for clock polarity and data phase (default SPIMode.MODE_0)
        cspol -- three-tuple of CS polarity (default (SPICSPol.ACTIVE_LOW, SPICSPol.ACTIVE_LOW, SPICSPol.ACTIVE_LOW))
        hwcs -- three-tuple of whether hardware CS pins are for SPI use or GPIO use (default (SPIHWCS.SPI_USE, SPIHWCS.SPI_USE, SPIHWCS.SPI_USE))
        wiremode -- Whether peripheral is three-wire or not, main SPI only (default SPIWireMode.FOUR_WIRE)
        threewirebytes -- if wiremode is SPIWireMode.THREE_WIRE, how many bytes to tx before switching to rx, main SPI only, ignored if not SPIWireMode.THREE_WIRE (default 0)
        txendian -- Whether MSB or LSB should be transmitted first, auxiliary SPI only (default SPIEndian.MSB_FIRST)
        rxendian -- Whether MSB or LSB should be received first, auxiliary SPI only (default SPIEndian.MSB_FIRST)
        wordsize -- number of bits to make a word, 8-40, auxiliary SPI only (default 8)
    """

    _spi = None

    def __init__(self, pi, speed,
                 channel=0,
                 bus: SPIPort = SPIPort.MAIN,
                 busmode: SPIMode = SPIMode.MODE_0,
                 cspol: Tuple[SPICSPol, SPICSPol, SPICSPol] =
                 (SPICSPol.ACTIVE_LOW, SPICSPol.ACTIVE_LOW, SPICSPol.ACTIVE_LOW),
                 hwcs: Tuple[SPIHWCS, SPIHWCS, SPIHWCS] =
                 (SPIHWCS.SPI_USE, SPIHWCS.SPI_USE, SPIHWCS.SPI_USE),
                 wiremode: SPIWireMode = SPIWireMode.FOUR_WIRE,
                 threewirebytes=0,
                 txendian: SPIEndian = SPIEndian.MSB_FIRST,
                 rxendian: SPIEndian = SPIEndian.MSB_FIRST,
                 wordsize=8,
                 ):
        self.pi = pi
        self.speed = speed
        self.cs = channel
        if bus == SPIPort.MAIN:
            if hwcs == SPIHWCS.SPI_USE and channel not in range(2):
                raise ValueError(
                    f'Channel on main SPI bus with HW CS must be [0-1], not {channel}')
            if wiremode == SPIWireMode.THREE_WIRE and threewirebytes not in range(16):
                raise ValueError(
                    f'Three-wire bytes must be [0-15], not {threewirebytes}')
            if wiremode == SPIWireMode.FOUR_WIRE:
                threewirebytes = 0
            txendian = SPIEndian.MSB_FIRST
            rxendian = SPIEndian.MSB_FIRST
            wordsize = 8
        else:
            if hwcs == SPIHWCS.SPI_USE and channel not in range(3):
                raise ValueError(
                    f'Channel on auxiliary SPI bus with HW CS must be [0-2], not {channel}')
            if busmode == SPIMode.MODE_1 or busmode == SPIMode.MODE_3:
                raise ValueError(
                    f'Modes 1 and 3 do not work on auxiliary SPI bus: {busmode}')
            if wordsize not in range(8, 41):
                raise ValueError(
                    f'Word size must be in [8-40], not {wordsize}')
            wiremode = SPIWireMode.FOUR_WIRE
            threewirebytes = 0

        if hwcs == SPIHWCS.GPIO_USE:
            channel = 0

        wordsize -= 8
        self.flags = wordsize << 16
        self.flags |= rxendian.value << 15
        self.flags |= txendian.value << 14
        self.flags |= threewirebytes << 10
        self.flags |= wiremode << 9
        self.flags |= bus.value << 8
        self.flags |= hwcs[2].value << 7 | hwcs[1].value << 6 | hwcs[0].value << 5
        self.flags |= cspol[2].value << 4 | cspol[1].value << 3 | cspol[0].value << 2
        self.flags |= busmode.value

    def __enter__(self):
        self._spi = self.pi.spi_open(self.cs, self.speed, self.flags)
        return self

    def __exit__(self, *exc):
        self.pi.spi_close(self._spi)
        self._spi = None

    def write(self, data):
        self.pi.spi_write(self._spi, data)

    def read(self, count):
        return self.pi.spi_read(self._spi, count)


class Epd17299:
    """Driver for Waveshare SKU 17299 12.48" bi-color e-ink module"""

    class Segment:
        """Wrapper for a display segment on module

        Keyword arguments:
            pi -- reference to pigpio.pi()
            left -- leftmost pixel in overall array
            top -- topmost pixel in overall array
            width -- width of this segment in pixels
            height -- height of this segment in pixels
            cs -- GPIO pin for CS
            dc -- GPIO pin for data/command
            rst -- GPIO pin for reset
            busy -- GPIO pin for busy
            spi -- spi connection
        """

        def __init__(self, pi, left, top, width, height, cs, dc, rst, busy, spi):
            self.pi = pi
            self.left = left
            self.top = top
            self.width = width
            self.height = height
            self.cs = cs
            self.dc = dc
            self.rst = rst
            self.busy = busy
            self.spi = spi

            self.pi.set_mode(self.cs, pigpio.OUTPUT)
            self.pi.write(self.cs, pigpio.HIGH)
        
        def __enter__(self):
            self._dev = SpiDevice(...)
            self._dev.__enter__()
        
        def __exit__(self, *exc):
            self._dev.__exit__(*exc)

    def __init__(self):
        self.pi = pigpio.pi()

        # Main SPI pins
        SCK_PIN = 11
        SDO_PIN = 10  # Per https://www.oshwa.org/a-resolution-to-redefine-spi-signal-names/

<<<<<<< HEAD
        S2 = Segment(self.pi, left=0, top=0, width=648,
                     height=492, cs=18, dc=22, rst=23, busy=24, spi=spi)
        M1 = Segment(self.pi, left=0, top=492, width=648,
                     height=492, cs=8, dc=13, rst=6, busy=5, spi=spi)
        S1 = Segment(self.pi, left=648, top=0, width=656,
                     height=492, cs=7, dc=13, rst=6, busy=19, spi=spi)
        M2 = Segment(self.pi, left=648, top=492, width=656,
                     height=492, cs=17, dc=22, rst=23, busy=27, spi=spi)
=======
        M1 = Segment(self.pi, 0, )

        # Main hardware SPI CS pins; however we are going to use them as GPIO
        M1_CS_PIN = 8
        S1_CS_PIN = 7

        # Aux hardware SPI CS pins; however, we are going to use them as GPIO
        M2_CS_PIN = 17
        S2_CS_PIN = 18

        # GPIO for data/command lines for pairs of displays
        M1S1_DC_PIN = 13
        M2S2_DC_PIN = 22

        # GPIO for reset lines for pairs of displays
        M1S1_RST_PIN = 6
        M2S2_RST_PIN = 23

        # GPIO for individual display busy pins
        M1_BUSY_PIN = 5
        S1_BUSY_PIN = 19
        M2_BUSY_PIN = 27
        S2_BUSY_PIN = 24

    def __del__(self):
        self.pi.stop()
    
    def __enter__(self):
        self._context_stack = contextlib.ExitStack
        self._context_stack.__enter__()
        self.enter_context(S2)
        self.enter_context(M1)
        self.enter_context(S1)
        self.enter_context(M2)

    def __exit__(self, *exc):
        self._context_stack.__exit__(*exc)
>>>>>>> 18edc400
<|MERGE_RESOLUTION|>--- conflicted
+++ resolved
@@ -15,10 +15,10 @@
 
 
 class SPIMode(enum.Enum):
-    MODE_0 = (0, 0)
-    MODE_1 = (0, 1)
-    MODE_2 = (1, 0)
-    MODE_3 = (1, 1)
+    MODE_0 = 0
+    MODE_1 = 1
+    MODE_2 = 2
+    MODE_3 = 3
 
 
 class SPICSPol(enum.Enum):
@@ -41,7 +41,7 @@
     LSB_FIRST = 1
 
 
-class SpiDevice:
+class SPIDevice:
     """Wrapper for a SPI bus connection, using hardware SDO/SCK but software CS#
 
     Keyword arguments:
@@ -148,10 +148,9 @@
             dc -- GPIO pin for data/command
             rst -- GPIO pin for reset
             busy -- GPIO pin for busy
-            spi -- spi connection
         """
 
-        def __init__(self, pi, left, top, width, height, cs, dc, rst, busy, spi):
+        def __init__(self, pi, left, top, width, height, cs, dc, rst, busy):
             self.pi = pi
             self.left = left
             self.top = top
@@ -161,15 +160,16 @@
             self.dc = dc
             self.rst = rst
             self.busy = busy
-            self.spi = spi
 
             self.pi.set_mode(self.cs, pigpio.OUTPUT)
             self.pi.write(self.cs, pigpio.HIGH)
-        
+
+            #TODO finish init of GPIO
+
         def __enter__(self):
-            self._dev = SpiDevice(...)
+            self._dev = SPIDevice(self.pi,speed=500000,channel=0,bus=SPIPort.MAIN,busmode=SPIMode.MODE_0,)
             self._dev.__enter__()
-        
+
         def __exit__(self, *exc):
             self._dev.__exit__(*exc)
 
@@ -180,51 +180,25 @@
         SCK_PIN = 11
         SDO_PIN = 10  # Per https://www.oshwa.org/a-resolution-to-redefine-spi-signal-names/
 
-<<<<<<< HEAD
-        S2 = Segment(self.pi, left=0, top=0, width=648,
-                     height=492, cs=18, dc=22, rst=23, busy=24, spi=spi)
-        M1 = Segment(self.pi, left=0, top=492, width=648,
-                     height=492, cs=8, dc=13, rst=6, busy=5, spi=spi)
-        S1 = Segment(self.pi, left=648, top=0, width=656,
-                     height=492, cs=7, dc=13, rst=6, busy=19, spi=spi)
-        M2 = Segment(self.pi, left=648, top=492, width=656,
-                     height=492, cs=17, dc=22, rst=23, busy=27, spi=spi)
-=======
-        M1 = Segment(self.pi, 0, )
-
-        # Main hardware SPI CS pins; however we are going to use them as GPIO
-        M1_CS_PIN = 8
-        S1_CS_PIN = 7
-
-        # Aux hardware SPI CS pins; however, we are going to use them as GPIO
-        M2_CS_PIN = 17
-        S2_CS_PIN = 18
-
-        # GPIO for data/command lines for pairs of displays
-        M1S1_DC_PIN = 13
-        M2S2_DC_PIN = 22
-
-        # GPIO for reset lines for pairs of displays
-        M1S1_RST_PIN = 6
-        M2S2_RST_PIN = 23
-
-        # GPIO for individual display busy pins
-        M1_BUSY_PIN = 5
-        S1_BUSY_PIN = 19
-        M2_BUSY_PIN = 27
-        S2_BUSY_PIN = 24
+        self.S2 = Epd17299.Segment(self.pi, left=0, top=0, width=648,
+                          height=492, cs=18, dc=22, rst=23, busy=24)
+        self.M1 = Epd17299.Segment(self.pi, left=0, top=492, width=648,
+                          height=492, cs=8, dc=13, rst=6, busy=5)
+        self.S1 = Epd17299.Segment(self.pi, left=648, top=0, width=656,
+                          height=492, cs=7, dc=13, rst=6, busy=19)
+        self.M2 = Epd17299.Segment(self.pi, left=648, top=492, width=656,
+                          height=492, cs=17, dc=22, rst=23, busy=27)
 
     def __del__(self):
         self.pi.stop()
-    
+
     def __enter__(self):
-        self._context_stack = contextlib.ExitStack
+        self._context_stack = contextlib.ExitStack()
         self._context_stack.__enter__()
-        self.enter_context(S2)
-        self.enter_context(M1)
-        self.enter_context(S1)
-        self.enter_context(M2)
+        self.enter_context(self.S2)
+        self.enter_context(self.M1)
+        self.enter_context(self.S1)
+        self.enter_context(self.M2)
 
     def __exit__(self, *exc):
-        self._context_stack.__exit__(*exc)
->>>>>>> 18edc400
+        self._context_stack.__exit__(*exc)